from __future__ import absolute_import, division

import numpy as np
import pytest
import six

import energyflow as ef

def epsilon_diff(X, Y, epsilon=10**-14):
    return np.all(np.abs(X - Y) < epsilon)

def epsilon_percent(X, Y, epsilon=10**-14):
    return np.all(2*np.abs(X - Y)/(np.abs(X) + np.abs(Y)) < epsilon)
	
# test fake event generation
@pytest.mark.utils
@pytest.mark.gen_random
@pytest.mark.parametrize('nparticles', [10, 100])
@pytest.mark.parametrize('nevents', [20, 200])
def test_gen_massless_phase_space(nevents, nparticles):
    events = ef.gen_massless_phase_space(nevents, nparticles)
    assert events.shape == (nevents, nparticles, 4)
    assert epsilon_diff(ef.ms_from_ps(events)**2, 0, 10**-13)

@pytest.mark.utils
@pytest.mark.gen_random
@pytest.mark.parametrize('nparticles', [10, 100])
@pytest.mark.parametrize('nevents', [20, 200])
@pytest.mark.parametrize('dim', [3, 4, 8])
@pytest.mark.parametrize('mass', [0, 1.5, 'random', 'array'])
def test_gen_random_events(nevents, nparticles, dim, mass):
    if mass == 'array':
        mass = np.random.rand(nevents, nparticles)

    events = ef.gen_random_events(nevents, nparticles, dim=dim, mass=mass)

    assert events.shape == (nevents, nparticles, dim)
<<<<<<< HEAD
    if not (isinstance(mass, six.string_types) and mass == 'random'):
=======
    if not (isinstance(mass, str) and mass == 'random'):
>>>>>>> a0dca15b
        assert epsilon_diff(ef.ms_from_ps(events)**2, mass**2, 10**-13)

@pytest.mark.utils
@pytest.mark.gen_random
@pytest.mark.parametrize('nparticles', [10, 100])
@pytest.mark.parametrize('nevents', [20, 200])
@pytest.mark.parametrize('dim', [3, 4, 8])
def test_gen_random_events_mcom(nevents, nparticles, dim):
    events = ef.gen_random_events_mcom(nevents, nparticles, dim=dim)

    assert events.shape == (nevents, nparticles, dim)
    assert epsilon_diff(ef.ms_from_ps(events)**2/dim, 0, 10**-12)
    assert epsilon_diff(np.sum(events, axis=1)[:,1:], 0, 10**-12)

# test particle utils

@pytest.mark.utils
@pytest.mark.parametrize('nparticles', [1, 20])
@pytest.mark.parametrize('nevents', [1, 10])
@pytest.mark.parametrize('method', ['ptyphims_from_p4s', 'pts_from_p4s',
					                'pt2s_from_p4s', 'ys_from_p4s', 'etas_from_p4s',
					                'phis_from_p4s', 'm2s_from_p4s', 'ms_from_p4s'])
def test_shapes_from_p4s(method, nevents, nparticles):
	events = ef.gen_random_events(nevents, nparticles, dim=4, mass='random').reshape(nevents, nparticles, 4)
	event, particle = events[0], events[0,0]
	
	func = getattr(ef, method)
	results = func(events)
		
	assert epsilon_diff(results[0],  func(event))
	assert epsilon_diff(results[0,0], func(particle))

@pytest.mark.utils
@pytest.mark.parametrize('nparticles', [1, 20])
@pytest.mark.parametrize('nevents', [1, 10])
@pytest.mark.parametrize('method', ['p4s_from_ptyphims', 'p4s_from_ptyphipids', 
                                    'sum_ptyphims', 'sum_ptyphipids'])
def test_shapes_from_ptyphis(method, nevents, nparticles):
    p4s = ef.gen_random_events(nevents, nparticles, dim=4, mass='random').reshape(nevents, nparticles, 4)
    ptyphims = ef.ptyphims_from_p4s(p4s)

    func = getattr(ef, method)
    
    if 'ms' in method:
        for end in [3,4]:
            results = func(ptyphims[...,:end])

            assert epsilon_diff(results[0], func(ptyphims[0,...,:end]))

    elif 'pids' in method:
        ptyphims[...,3] = (np.random.choice([-1., 1.], size=(nevents, nparticles)) * 
                           np.random.choice(list(ef.utils.particle_utils.PARTICLE_MASSES.keys()), 
                                            size=(nevents, nparticles)))
        results = func(ptyphims)

        assert epsilon_diff(results[0], func(ptyphims[0]))

@pytest.mark.utils
@pytest.mark.parametrize('nparticles', [1, 20])
@pytest.mark.parametrize('nevents', [1, 10])
def test_pts_from_p4s(nevents, nparticles):
    p4s = ef.gen_random_events(nevents, nparticles, dim=4, mass='random').reshape(nevents, nparticles, 4)

    pts = ef.pts_from_p4s(p4s)
    slow_pts = []
    for i in range(nevents):
        event_pts = []
        for j in range(nparticles):
            event_pts.append(np.sqrt(p4s[i,j,1]**2 + p4s[i,j,2]**2))
        slow_pts.append(event_pts)

    slow_pts = np.asarray(slow_pts)
    assert epsilon_diff(slow_pts, pts)

@pytest.mark.utils
@pytest.mark.parametrize('nparticles', [1, 20])
@pytest.mark.parametrize('nevents', [1, 10])
def test_pt2s_from_p4s(nevents, nparticles):
    p4s = ef.gen_random_events(nevents, nparticles, dim=4, mass='random').reshape(nevents, nparticles, 4)

    pt2s = ef.pt2s_from_p4s(p4s)
    slow_pt2s = []
    for i in range(nevents):
        event_pt2s = []
        for j in range(nparticles):
            event_pt2s.append(p4s[i,j,1]**2 + p4s[i,j,2]**2)
        slow_pt2s.append(event_pt2s)

    slow_pt2s = np.asarray(slow_pt2s)
    assert epsilon_diff(slow_pt2s, pt2s)

@pytest.mark.utils
@pytest.mark.parametrize('nparticles', [1, 20])
@pytest.mark.parametrize('nevents', [1, 10])
def test_ys_from_p4s(nevents, nparticles):
    p4s = ef.gen_random_events(nevents, nparticles, dim=4, mass='random').reshape(nevents, nparticles, 4)
    ys = 0.5*np.log((p4s[...,0] + p4s[...,3])/(p4s[...,0] - p4s[...,3]))

    assert epsilon_diff(ys, ef.ys_from_p4s(p4s))

@pytest.mark.utils
@pytest.mark.parametrize('nparticles', [1, 20])
@pytest.mark.parametrize('nevents', [1, 10])
def test_etas_from_p4s(nevents, nparticles):
    p4s = ef.gen_random_events(nevents, nparticles, dim=4, mass='random').reshape(nevents, nparticles, 4)

    p3tots = np.linalg.norm(p4s[...,1:], axis=-1)
    etas = 0.5*np.log((p3tots + p4s[...,3])/(p3tots - p4s[...,3]))

    assert epsilon_diff(etas, ef.etas_from_p4s(p4s), 1e-13)

@pytest.mark.utils
@pytest.mark.parametrize('phi_ref', [None, 'hardest', 'array'])
@pytest.mark.parametrize('nparticles', [1, 20])
@pytest.mark.parametrize('nevents', [1, 100])
def test_phis_from_p4s(nevents, nparticles, phi_ref):
    phis = 2*np.pi*np.random.rand(nevents, nparticles, 1)
    ys = 6*np.random.rand(nevents, nparticles, 1) - 3
    pts = 100*np.random.rand(nevents, nparticles, 1)
    ms = np.random.rand(nevents, nparticles, 1)

    p4s = ef.p4s_from_ptyphims(np.concatenate((pts, ys, phis, ms), axis=-1))

    if isinstance(phi_ref, str) and phi_ref == 'array':
        phi_ref = 2*np.pi*np.random.rand(nevents)

    new_phis = ef.phis_from_p4s(p4s, phi_ref=phi_ref)

    if phi_ref is None:
        assert epsilon_diff(new_phis, phis[...,0])

    else:
        if isinstance(phi_ref, str) and phi_ref == 'hardest':
            phi_ref = np.asarray([phis[i,np.argmax(pts[i,:,0]),0] for i in range(nevents)])

        assert np.all(np.abs(new_phis.T - phi_ref) <= np.pi)

@pytest.mark.utils
@pytest.mark.parametrize('nparticles', [1, 20])
@pytest.mark.parametrize('nevents', [1, 10])
def test_ms_from_p4s(nevents, nparticles):
    p4s = ef.gen_random_events(nevents, nparticles, dim=4, mass='random').reshape(nevents, nparticles, 4)

    ms = ef.ms_from_p4s(p4s)
    slow_ms = []
    for i in range(nevents):
        event_ms = []
        for j in range(nparticles):
            event_ms.append(np.sqrt(p4s[i,j,0]**2 - p4s[i,j,1]**2 - p4s[i,j,2]**2 - p4s[i,j,3]**2))
        slow_ms.append(event_ms)

    slow_ms = np.asarray(slow_ms)
    assert epsilon_diff(slow_ms, ms)

@pytest.mark.utils
@pytest.mark.parametrize('nparticles', [1, 20])
@pytest.mark.parametrize('nevents', [1, 10])
def test_m2s_from_p4s(nevents, nparticles):
    p4s = ef.gen_random_events(nevents, nparticles, dim=4, mass='random').reshape(nevents, nparticles, 4)

    m2s = ef.m2s_from_p4s(p4s)
    slow_m2s = []
    for i in range(nevents):
        event_m2s = []
        for j in range(nparticles):
            event_m2s.append(p4s[i,j,0]**2 - p4s[i,j,1]**2 - p4s[i,j,2]**2 - p4s[i,j,3]**2)
        slow_m2s.append(event_m2s)

    slow_m2s = np.asarray(slow_m2s)
    assert epsilon_diff(slow_m2s, m2s)

@pytest.mark.utils
@pytest.mark.yeta
@pytest.mark.parametrize('nparticles', [1, 20])
@pytest.mark.parametrize('nevents', [1, 10])
def test_etas_from_pts_ys_ms(nevents, nparticles):
    p4s = ef.gen_random_events(nevents, nparticles, dim=4, mass='random').reshape(nevents, nparticles, 4)
    ptyphims = ef.ptyphims_from_p4s(p4s)

    etas = ef.etas_from_p4s(p4s)
    etas_primes = ef.etas_from_pts_ys_ms(ptyphims[...,0], ptyphims[...,1], ptyphims[...,3])

    assert epsilon_diff(etas, etas_primes, 1e-12)

    # test cutoff
    pts, ms = 1000*np.random.rand(25), 10*np.random.rand(25)
    ys = np.random.choice([-1., 1.], size=25)*100*np.random.rand(25)

    for c1,c2 in zip(np.linspace(20, 100, 5), 20 + 80*np.random.rand(5)):
        etas_c1 = ef.etas_from_pts_ys_ms(pts, ys, ms, _cutoff=c1)
        etas_c2 = ef.etas_from_pts_ys_ms(pts, ys, ms, _cutoff=c2)

        assert epsilon_diff(etas_c1, etas_c2, 1e-12)

@pytest.mark.utils
@pytest.mark.yeta
@pytest.mark.parametrize('nparticles', [1, 20])
@pytest.mark.parametrize('nevents', [1, 10])
def test_ys_from_pts_etas_ms(nevents, nparticles):
    p4s = ef.gen_random_events(nevents, nparticles, dim=4, mass='random').reshape(nevents, nparticles, 4)

    ys = ef.ys_from_p4s(p4s)
    y_primes = ef.ys_from_pts_etas_ms(ef.pts_from_p4s(p4s), ef.etas_from_p4s(p4s), ef.ms_from_p4s(p4s))

    assert epsilon_diff(ys, y_primes, 1e-12)

    # test cutoff
    pts, ms = 1000*np.random.rand(25), 10*np.random.rand(25)
    etas = np.random.choice([-1., 1.], size=25)*100*np.random.rand(25)

    for c1,c2 in zip(np.linspace(20, 100, 5), 20 + 80*np.random.rand(5)):
        ys_c1 = ef.ys_from_pts_etas_ms(pts, etas, ms, _cutoff=c1)
        ys_c2 = ef.ys_from_pts_etas_ms(pts, etas, ms, _cutoff=c2)

        assert epsilon_diff(ys_c1, ys_c2, 1e-12)

@pytest.mark.utils 
@pytest.mark.parametrize('nparticles', [1, 500])
@pytest.mark.parametrize('nevents', [1, 100])
def test_coordinate_transforms(nevents, nparticles):
    p4s = ef.gen_random_events(nevents, nparticles, dim=4, mass='random').reshape(nevents, nparticles, 4)
    ptyphims = ef.ptyphims_from_p4s(p4s)
    new_p4s = ef.p4s_from_ptyphims(ptyphims)

    assert epsilon_diff(p4s, new_p4s, 1e-12)

@pytest.mark.utils 
@pytest.mark.parametrize('nparticles', [1, 500])
@pytest.mark.parametrize('nevents', [1, 100])
@pytest.mark.parametrize('phi_ref', np.linspace(0, 2*np.pi, 5))
def test_phifix(phi_ref, nevents, nparticles):
    phis = 2*np.pi*np.random.rand(nevents, nparticles)
    phi_list, phi_single = phis[0], phis[0,0]

    results = ef.phi_fix(phis, phi_ref)

    # test shapes
    assert epsilon_diff(results[0],   ef.phi_fix(phi_list, phi_ref))
    assert epsilon_diff(results[0,0], ef.phi_fix(phi_single, phi_ref))

    # test values
    assert np.all(np.abs(results - phi_ref) <= np.pi)

    # test vector of phis
    if nevents > 1:
        phi_ref = 2*np.pi*np.random.rand(nevents)

        results = ef.phi_fix(phis, phi_ref)

        assert np.all(np.abs(results - phi_ref[:,np.newaxis])) <= np.pi

@pytest.mark.utils
@pytest.mark.parametrize('nparticles', [1, 20])
@pytest.mark.parametrize('nevents', [1, 10])
@pytest.mark.parametrize('dim', [2, 4, 8])
def test_ms_from_ps(dim, nevents, nparticles):
    masses = np.random.rand(nevents, nparticles)
    events = ef.gen_random_events(nevents, nparticles, mass=masses, dim=dim)
    masses = masses.reshape(events.shape[:-1])

    results = ef.ms_from_ps(events)
    assert epsilon_diff(results, masses, 1e-10)

    if dim == 4:
        assert epsilon_diff(results, ef.ms_from_p4s(events), 1e-10)

@pytest.mark.utils
@pytest.mark.parametrize('scheme', ['escheme', 'ptscheme'])
@pytest.mark.parametrize('nparticles', [1, 20])
def test_sum_ptyphims(nparticles, scheme):
    events = ef.ptyphims_from_p4s(ef.gen_random_events(10, nparticles, dim=4, mass='random'))

    for event in events:
        tot = ef.sum_ptyphims(event, scheme=scheme)

        assert len(tot) == (3 if scheme == 'ptscheme' else 4)

@pytest.mark.utils 
@pytest.mark.parametrize('nparticles', [1, 20])
@pytest.mark.parametrize('nevents', [1, 10])
def test_pids2ms(nevents, nparticles):
    pids = (np.random.choice([-1., 1.], size=(nevents, nparticles)) * 
            np.random.choice(list(ef.utils.particle_utils.PARTICLE_MASSES.keys()), 
                             size=(nevents, nparticles)))
    
    # test shapes
    results = ef.pids2ms(pids)
    assert epsilon_diff(results[0],   ef.pids2ms(pids[0]))
    assert epsilon_diff(results[0,0], ef.pids2ms(pids[0,0]))

    # electron
    assert ef.pids2ms(11) == 0.000511

    # photon
    assert ef.pids2ms(22) == 0.

    # pion
    assert ef.pids2ms(211) == .139570

@pytest.mark.utils 
@pytest.mark.parametrize('nparticles', [1, 20])
@pytest.mark.parametrize('nevents', [1, 10])
def test_pids2chrgs(nevents, nparticles):
    pids = (np.random.choice([-1., 1.], size=(nevents, nparticles)) * 
            np.random.choice(list(ef.utils.particle_utils.PARTICLE_MASSES.keys()), 
                             size=(nevents, nparticles)))
    
    # test shapes
    results = ef.pids2chrgs(pids)
    assert epsilon_diff(results[0],   ef.pids2chrgs(pids[0]))
    assert epsilon_diff(results[0,0], ef.pids2chrgs(pids[0,0]))

    # electron/positron
    assert ef.pids2chrgs(11) == -1.
    assert ef.pids2chrgs(-11) == 1.

    # photon
    assert ef.pids2chrgs(22) == 0.
    assert ef.pids2chrgs(-22) == 0.

    # pion
    assert ef.pids2chrgs(211) == 1.
    assert ef.pids2chrgs(-211) == -1.<|MERGE_RESOLUTION|>--- conflicted
+++ resolved
@@ -35,11 +35,8 @@
     events = ef.gen_random_events(nevents, nparticles, dim=dim, mass=mass)
 
     assert events.shape == (nevents, nparticles, dim)
-<<<<<<< HEAD
+
     if not (isinstance(mass, six.string_types) and mass == 'random'):
-=======
-    if not (isinstance(mass, str) and mass == 'random'):
->>>>>>> a0dca15b
         assert epsilon_diff(ef.ms_from_ps(events)**2, mass**2, 10**-13)
 
 @pytest.mark.utils
